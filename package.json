{
  "name": "live-atlas",
  "version": "2.0.0-beta.3",
  "private": false,
  "scripts": {
    "serve": "vite",
    "preview": "vite preview --port 8082",
    "build": "vue-tsc --noEmit && vite build --out-dir dist",
    "lint": "eslint --ext .ts,.vue src",
    "lint:fix": "eslint -ext .ts,.vue src --fix",
    "postinstall": "patch-package"
  },
  "dependencies": {
    "@kyvg/vue3-notification": "2.3.0",
    "@soerenmartius/vue3-clipboard": "^0.1",
    "leaflet": "git+https://github.com/JLyne/leaflet.git",
<<<<<<< HEAD
    "modern-normalize": "^1.1.0",
    "vue": "^3.2.8",
=======
    "normalize-scss": "^7.0",
    "vue": "^3.2.10",
>>>>>>> b31ed277
    "vuex": "^4.0"
  },
  "devDependencies": {
    "@types/leaflet": "1.7.5",
    "@typescript-eslint/eslint-plugin": "^4.31",
    "@typescript-eslint/parser": "^4.31",
    "@vitejs/plugin-vue": "^1.6",
    "@vue/compiler-sfc": "^3.2.10",
    "@vue/eslint-config-typescript": "^7.0",
    "eslint": "^7.32",
    "eslint-plugin-vue": "^7.17",
    "patch-package": "^6.4",
    "rollup-plugin-analyzer": "^4.0",
    "sass": "^1.39",
    "typescript": "^4.4",
    "vite": "^2.5",
    "vite-plugin-svg-sprite-component": "^1.0",
    "vue-tsc": "0.3.0"
  },
  "eslintConfig": {
    "root": true,
    "env": {
      "node": true
    },
    "extends": [
      "plugin:vue/vue3-essential",
      "eslint:recommended",
      "@vue/typescript"
    ],
    "parserOptions": {
      "parser": "@typescript-eslint/parser"
    },
    "rules": {}
  }
}<|MERGE_RESOLUTION|>--- conflicted
+++ resolved
@@ -14,13 +14,8 @@
     "@kyvg/vue3-notification": "2.3.0",
     "@soerenmartius/vue3-clipboard": "^0.1",
     "leaflet": "git+https://github.com/JLyne/leaflet.git",
-<<<<<<< HEAD
     "modern-normalize": "^1.1.0",
-    "vue": "^3.2.8",
-=======
-    "normalize-scss": "^7.0",
     "vue": "^3.2.10",
->>>>>>> b31ed277
     "vuex": "^4.0"
   },
   "devDependencies": {

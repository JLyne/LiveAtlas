--- conflicted
+++ resolved
@@ -11,22 +11,12 @@
     "postinstall": "patch-package"
   },
   "dependencies": {
-<<<<<<< HEAD
     "@kyvg/vue3-notification": "2.3.0",
     "@soerenmartius/vue3-clipboard": "^0.1",
-    "leaflet": "1.7.1",
+    "leaflet": "^git+https://github.com/JLyne/leaflet.git",
     "normalize-scss": "^7.0",
     "vue": "^3.1",
     "vuex": "^4.0"
-=======
-    "@kyvg/vue3-notification": "^2.3.0",
-    "@soerenmartius/vue3-clipboard": "^0.1.2",
-    "focus-visible": "^5.2.0",
-    "leaflet": "git+https://github.com/JLyne/leaflet.git",
-    "normalize-scss": "^7.0.1",
-    "vue": "^3.0.11",
-    "vuex": "^4.0.0"
->>>>>>> cf78e610
   },
   "devDependencies": {
     "@types/leaflet": "1.7.4",

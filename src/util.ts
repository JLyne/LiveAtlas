--- conflicted
+++ resolved
@@ -16,17 +16,7 @@
 
 import {useStore} from "@/store";
 import LiveAtlasMapDefinition from "@/model/LiveAtlasMapDefinition";
-<<<<<<< HEAD
-
-interface HeadQueueEntry {
-	cacheKey: string;
-	account: string;
-	size: string;
-	image: HTMLImageElement;
-}
-=======
 import {HeadQueueEntry, LiveAtlasPlayer} from "@/index";
->>>>>>> 38946d70
 
 const headCache = new Map<string, HTMLImageElement>(),
 	headUnresolvedCache = new Map<string, Promise<HTMLImageElement>>(),
@@ -113,31 +103,6 @@
 	tickHeadQueue();
 }
 
-<<<<<<< HEAD
-export const concatURL = (base: string, addition: string) => {
-	if(base.indexOf('?') >= 0) {
-		return base + escape(addition);
-	}
-
-	return base + addition;
-}
-
-export const getPointConverter = () => {
-	const map = useStore().state.currentMap;
-
-	if(map) {
-		return (x: number, y: number, z: number) => {
-			return map.locationToLatLng({x, y, z});
-		};
-	} else {
-		return (x: number, y: number, z: number) => {
-			return LiveAtlasMapDefinition.defaultProjection.locationToLatLng({x, y, z});
-		};
-	}
-}
-
-=======
->>>>>>> 38946d70
 export const parseUrl = () => {
 	const query = new URLSearchParams(window.location.search),
 		hash = window.location.hash.replace('#', '');
@@ -221,19 +186,6 @@
 	}
 }
 
-<<<<<<< HEAD
-export const getAPI = () => {
-	const store = useStore();
-
-	if(!store.state.currentServer) {
-		throw new RangeError("No current server");
-	}
-
-	return API;
-}
-
-=======
->>>>>>> 38946d70
 export const getUrlForLocation = (map: LiveAtlasMapDefinition, location: {
 	x: number,
 	y: number,

/*
 * Copyright 2021 James Lyne
 *
 * Some portions of this file were taken from https://github.com/webbukkit/dynmap.
 * These portions are Copyright 2020 Dynmap Contributors.
 *
 * Licensed under the Apache License, Version 2.0 (the "License");
 * you may not use this file except in compliance with the License.
 * You may obtain a copy of the License at
 *
 * http://www.apache.org/licenses/LICENSE-2.0
 *
 * Unless required by applicable law or agreed to in writing, software
 * distributed under the License is distributed on an "AS IS" BASIS,
 * WITHOUT WARRANTIES OR CONDITIONS OF ANY KIND, either express or implied.
 * See the License for the specific language governing permissions and
 * limitations under the License.
 */

import {LeafletMouseEvent, Marker} from "leaflet";
<<<<<<< HEAD
import {DynmapMarker} from "@/dynmap";
=======
>>>>>>> 38946d70
import {GenericIcon} from "@/leaflet/icon/GenericIcon";
import {GenericMarker} from "@/leaflet/marker/GenericMarker";
import {LiveAtlasMarker} from "@/index";

<<<<<<< HEAD
export const createMarker = (options: DynmapMarker, converter: Function): Marker => {
	const marker = new GenericMarker(converter(options.location.x, options.location.y, options.location.z), {
		icon: new GenericIcon({
			icon: options.icon,
			label: options.label,
			iconSize: options.dimensions,
			isHtml: options.isHTML,
		}),
		maxZoom: options.maxZoom,
		minZoom: options.minZoom,
	});
=======
export const createMarker = (options: LiveAtlasMarker, converter: Function): Marker => {
	const marker = new GenericMarker(converter(options.location), options);
>>>>>>> 38946d70

	marker.on('click', (e: LeafletMouseEvent) => {
		e.target._map.panTo(e.target.getLatLng());
	});

	if(options.popupContent) {
		marker.bindPopup(() => createPopup(options));
	}

	return marker;
};

<<<<<<< HEAD
export const updateMarker = (marker: Marker | undefined, options: DynmapMarker, converter: Function): Marker => {
=======
export const updateMarker = (marker: Marker | undefined, options: LiveAtlasMarker, converter: Function): Marker => {
>>>>>>> 38946d70
	if (!marker) {
		return createMarker(options, converter);
	}

	const oldLocation = marker.getLatLng(),
<<<<<<< HEAD
		newLocation = converter(options.location.x, options.location.y, options.location.z);
=======
		newLocation = converter(options.location);
>>>>>>> 38946d70

	if(!oldLocation.equals(newLocation)) {
		marker.setLatLng(newLocation);
	}

	if(marker instanceof GenericMarker) {
		const icon = marker.getIcon();

		if(icon && icon instanceof GenericIcon) {
			icon.update({
				icon: options.icon,
				label: options.label,
				iconSize: options.dimensions,
				isHtml: options.isLabelHTML,
			});
		}
	}

	marker.closePopup();
	marker.unbindPopup();

	if(options.popupContent) {
		marker.bindPopup(() => createPopup(options));
	}

	return marker;
};

const createPopup = (options: LiveAtlasMarker) => {
	const popup = document.createElement('span');

	if (options.popupContent) {
		popup.classList.add('MarkerPopup');
		popup.insertAdjacentHTML('afterbegin', options.popupContent);
	}

	return popup;
}<|MERGE_RESOLUTION|>--- conflicted
+++ resolved
@@ -18,30 +18,12 @@
  */
 
 import {LeafletMouseEvent, Marker} from "leaflet";
-<<<<<<< HEAD
-import {DynmapMarker} from "@/dynmap";
-=======
->>>>>>> 38946d70
 import {GenericIcon} from "@/leaflet/icon/GenericIcon";
 import {GenericMarker} from "@/leaflet/marker/GenericMarker";
 import {LiveAtlasMarker} from "@/index";
 
-<<<<<<< HEAD
-export const createMarker = (options: DynmapMarker, converter: Function): Marker => {
-	const marker = new GenericMarker(converter(options.location.x, options.location.y, options.location.z), {
-		icon: new GenericIcon({
-			icon: options.icon,
-			label: options.label,
-			iconSize: options.dimensions,
-			isHtml: options.isHTML,
-		}),
-		maxZoom: options.maxZoom,
-		minZoom: options.minZoom,
-	});
-=======
 export const createMarker = (options: LiveAtlasMarker, converter: Function): Marker => {
 	const marker = new GenericMarker(converter(options.location), options);
->>>>>>> 38946d70
 
 	marker.on('click', (e: LeafletMouseEvent) => {
 		e.target._map.panTo(e.target.getLatLng());
@@ -54,21 +36,13 @@
 	return marker;
 };
 
-<<<<<<< HEAD
-export const updateMarker = (marker: Marker | undefined, options: DynmapMarker, converter: Function): Marker => {
-=======
 export const updateMarker = (marker: Marker | undefined, options: LiveAtlasMarker, converter: Function): Marker => {
->>>>>>> 38946d70
 	if (!marker) {
 		return createMarker(options, converter);
 	}
 
 	const oldLocation = marker.getLatLng(),
-<<<<<<< HEAD
-		newLocation = converter(options.location.x, options.location.y, options.location.z);
-=======
 		newLocation = converter(options.location);
->>>>>>> 38946d70
 
 	if(!oldLocation.equals(newLocation)) {
 		marker.setLatLng(newLocation);

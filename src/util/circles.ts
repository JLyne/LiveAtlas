--- conflicted
+++ resolved
@@ -20,21 +20,6 @@
 import {LatLngExpression} from "leaflet";
 import LiveAtlasPolyline from "@/leaflet/vector/LiveAtlasPolyline";
 import LiveAtlasPolygon from "@/leaflet/vector/LiveAtlasPolygon";
-<<<<<<< HEAD
-
-export const createCircle = (options: DynmapCircle, converter: Function): LiveAtlasPolyline | LiveAtlasPolygon => {
-	const outline = !options.style.fillOpacity || (options.style.fillOpacity <= 0),
-		points = getCirclePoints(options, converter, outline),
-		circle = outline ? new LiveAtlasPolyline(points, {
-			...options.style,
-			minZoom: options.minZoom,
-			maxZoom: options.maxZoom,
-		}) : new LiveAtlasPolygon(points, {
-			...options.style,
-			minZoom: options.minZoom,
-			maxZoom: options.maxZoom,
-		});
-=======
 import {LiveAtlasCircle} from "@/index";
 import {createPopup, tooltipOptions} from "@/util/paths";
 
@@ -42,7 +27,6 @@
 	const outline = !options.style.fillOpacity || (options.style.fillOpacity <= 0),
 		points = getCirclePoints(options, converter, outline),
 		circle = outline ? new LiveAtlasPolyline(points, options) : new LiveAtlasPolygon(points, options);
->>>>>>> 38946d70
 
 	if(options.popupContent) {
 		circle.bindPopup(() => createPopup(options, 'CirclePopup'));
@@ -55,14 +39,7 @@
 	return circle;
 };
 
-<<<<<<< HEAD
-export const updateCircle = (circle: LiveAtlasPolyline | LiveAtlasPolygon | undefined, options: DynmapCircle, converter: Function): LiveAtlasPolyline | LiveAtlasPolygon => {
-	const outline = (options.style && options.style.fillOpacity && (options.style.fillOpacity <= 0)) as boolean,
-		points = getCirclePoints(options, converter, outline);
-
-=======
 export const updateCircle = (circle: LiveAtlasPolyline | LiveAtlasPolygon | undefined, options: LiveAtlasCircle, converter: Function): LiveAtlasPolyline | LiveAtlasPolygon => {
->>>>>>> 38946d70
 	if (!circle) {
 		return createCircle(options, converter);
 	}

--- conflicted
+++ resolved
@@ -19,17 +19,10 @@
 import {useStore} from "@/store";
 import {ActionTypes} from "@/store/action-types";
 import {createArea, updateArea} from "@/util/areas";
-<<<<<<< HEAD
-import {getPointConverter} from '@/util';
-import LiveAtlasLayerGroup from "@/leaflet/layer/LiveAtlasLayerGroup";
-import LiveAtlasPolygon from "@/leaflet/vector/LiveAtlasPolygon";
-import LiveAtlasPolyline from "@/leaflet/vector/LiveAtlasPolyline";
-=======
 import LiveAtlasLayerGroup from "@/leaflet/layer/LiveAtlasLayerGroup";
 import LiveAtlasPolygon from "@/leaflet/vector/LiveAtlasPolygon";
 import LiveAtlasPolyline from "@/leaflet/vector/LiveAtlasPolyline";
 import {LiveAtlasArea, LiveAtlasMarkerSet} from "@/index";
->>>>>>> 38946d70
 
 export default defineComponent({
 	props: {
@@ -106,16 +99,9 @@
 				}
 			};
 
-<<<<<<< HEAD
-		//FIXME: Prevent unnecessary repositioning when changing worlds
-		watch(currentMap, (newValue) => {
-			if(newValue) {
-				const converter = getPointConverter();
-=======
 		watch(currentMap, (newValue, oldValue) => {
 			if(newValue && (!oldValue || oldValue.world === newValue.world)) {
 				const converter = newValue.locationToLatLng.bind(newValue);
->>>>>>> 38946d70
 
 				for (const [id, area] of props.set.areas) {
 					updateArea(layers.get(id), area, converter);

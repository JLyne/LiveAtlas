--- conflicted
+++ resolved
@@ -19,15 +19,9 @@
 import {useStore} from "@/store";
 import {ActionTypes} from "@/store/action-types";
 import {createLine, updateLine} from "@/util/lines";
-<<<<<<< HEAD
-import {getPointConverter} from '@/util';
-import LiveAtlasPolyline from "@/leaflet/vector/LiveAtlasPolyline";
-import LiveAtlasLayerGroup from "@/leaflet/layer/LiveAtlasLayerGroup";
-=======
 import LiveAtlasPolyline from "@/leaflet/vector/LiveAtlasPolyline";
 import LiveAtlasLayerGroup from "@/leaflet/layer/LiveAtlasLayerGroup";
 import {LiveAtlasLine, LiveAtlasMarkerSet} from "@/index";
->>>>>>> 38946d70
 
 export default defineComponent({
 	props: {
@@ -104,16 +98,9 @@
 				}
 			};
 
-<<<<<<< HEAD
-		//FIXME: Prevent unnecessary repositioning when changing worlds
-		watch(currentMap, (newValue) => {
-			if(newValue) {
-				const converter = getPointConverter();
-=======
 		watch(currentMap, (newValue, oldValue) => {
 			if(newValue && (!oldValue || oldValue.world === newValue.world)) {
 				const converter = currentMap.value!.locationToLatLng.bind(store.state.currentMap);
->>>>>>> 38946d70
 
 				for (const [id, line] of props.set.lines) {
 					updateLine(layers.get(id), line, converter);

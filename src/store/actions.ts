/*
 * Copyright 2021 James Lyne
 *
 * Licensed under the Apache License, Version 2.0 (the "License");
 * you may not use this file except in compliance with the License.
 * You may obtain a copy of the License at
 *
 * http://www.apache.org/licenses/LICENSE-2.0
 *
 * Unless required by applicable law or agreed to in writing, software
 * distributed under the License is distributed on an "AS IS" BASIS,
 * WITHOUT WARRANTIES OR CONDITIONS OF ANY KIND, either express or implied.
 * See the License for the specific language governing permissions and
 * limitations under the License.
 */

import {MutationTypes} from "@/store/mutation-types";
import {ActionContext, ActionTree} from "vuex";
import {State} from "@/store/state";
import {ActionTypes} from "@/store/action-types";
import {Mutations} from "@/store/mutations";
import {
	DynmapAreaUpdate, DynmapCircleUpdate, DynmapLineUpdate,
	DynmapMarkerUpdate,
	DynmapTileUpdate,
} from "@/dynmap";
<<<<<<< HEAD
import {getAPI} from "@/util";
import {LiveAtlasWorldDefinition} from "@/index";
=======
import {LiveAtlasMarkerSet, LiveAtlasPlayer, LiveAtlasWorldDefinition} from "@/index";
>>>>>>> 38946d70

type AugmentedActionContext = {
	commit<K extends keyof Mutations>(
		key: K,
		payload: Parameters<Mutations[K]>[1]
		):ReturnType<Mutations[K]>;
} & Omit<ActionContext<State, State>, "commit">

export interface Actions {
	[ActionTypes.LOAD_CONFIGURATION](
		{commit}: AugmentedActionContext,
	):Promise<void>
	[ActionTypes.START_UPDATES](
		{commit}: AugmentedActionContext,
	):Promise<void>
	[ActionTypes.STOP_UPDATES](
		{commit}: AugmentedActionContext,
	):Promise<void>
	[ActionTypes.SET_PLAYERS](
		{commit}: AugmentedActionContext,
		payload: Set<LiveAtlasPlayer>
	):Promise<Map<string, LiveAtlasMarkerSet>>
	[ActionTypes.POP_MARKER_UPDATES](
		{commit}: AugmentedActionContext,
		payload: {markerSet: string, amount: number}
	): Promise<DynmapMarkerUpdate[]>
	[ActionTypes.POP_AREA_UPDATES](
		{commit}: AugmentedActionContext,
		payload: {markerSet: string, amount: number}
	): Promise<DynmapAreaUpdate[]>
	[ActionTypes.POP_CIRCLE_UPDATES](
		{commit}: AugmentedActionContext,
		payload: {markerSet: string, amount: number}
	): Promise<DynmapCircleUpdate[]>
	[ActionTypes.POP_LINE_UPDATES](
		{commit}: AugmentedActionContext,
		payload: {markerSet: string, amount: number}
	): Promise<DynmapLineUpdate[]>
	[ActionTypes.POP_TILE_UPDATES](
		{commit}: AugmentedActionContext,
		payload: number
	): Promise<DynmapTileUpdate[]>
	[ActionTypes.SEND_CHAT_MESSAGE](
		{commit}: AugmentedActionContext,
		payload: string
	): Promise<void>
}

export const actions: ActionTree<State, State> & Actions = {
	async [ActionTypes.LOAD_CONFIGURATION]({commit, state}): Promise<void> {
		//Clear any existing has to avoid triggering a second config load, after this load changes the hash
		commit(MutationTypes.CLEAR_SERVER_CONFIGURATION_HASH, undefined);

		if(!state.currentServer) {
			console.warn('No current server');
			return;
		}

		await state.currentMapProvider!.loadServerConfiguration();

		//Skip default map/ui visibility logic if we already have a map selected (i.e config reload after hash change)
		if(state.currentMap) {
			return;
		}

		//Make UI visible if configured, there's enough space to do so, and this is the first config load
		if(!state.ui.visibleElements.size && state.configuration.expandUI && !state.ui.smallScreen) {
			commit(MutationTypes.SET_UI_ELEMENT_VISIBILITY, {element: 'players', state: true});
			commit(MutationTypes.SET_UI_ELEMENT_VISIBILITY, {element: 'maps', state: true});
		}

		let worldName, mapName;

		// Use config default world if it exists
		if(state.configuration.defaultWorld && state.worlds.has(state.configuration.defaultWorld)) {
			worldName = state.configuration.defaultWorld;
		}

		// Prefer world from parsed url if present and it exists
		if(state.parsedUrl?.world && state.worlds.has(state.parsedUrl.world)) {
			worldName = state.parsedUrl.world;
		}

		// Use first world, if any, if neither of the above exist
		if(!worldName) {
			worldName = state.worlds.size ? state.worlds.entries().next().value[1].name : undefined;
		}

		if(worldName) {
			const world = state.worlds.get(worldName) as LiveAtlasWorldDefinition;

			// Use config default map if it exists
			if(state.configuration.defaultMap && world.maps.has(state.configuration.defaultMap)) {
				mapName = state.configuration.defaultMap;
			}

			// Prefer map from parsed url if present and it exists
			if(state.parsedUrl?.map && world.maps.has(state.parsedUrl.map)) {
				mapName = state.parsedUrl.map;
			}

			// Use first map, if any, if neither of the above exist
			if(!mapName) {
				mapName = world.maps.size ? world.maps.entries().next().value[1].name : undefined;
			}
		}

		if(worldName && mapName) {
			commit(MutationTypes.SET_CURRENT_MAP, {
				worldName, mapName
			});
		}
	},

	async [ActionTypes.START_UPDATES]({state}) {
		if(!state.currentWorld) {
			return Promise.reject("No current world");
		}

		state.currentMapProvider!.startUpdates();
	},

	async [ActionTypes.STOP_UPDATES]({state}) {
		if(!state.currentWorld) {
			return Promise.reject("No current world");
		}

		state.currentMapProvider!.stopUpdates();
	},

	[ActionTypes.SET_PLAYERS]({commit, state}, players: Set<LiveAtlasPlayer>) {
		const keep: Set<string> = new Set();

		for(const player of players) {
			keep.add(player.name);
		}

		//Remove any players that aren't in the set
		commit(MutationTypes.SYNC_PLAYERS, keep);

		const processQueue = (players: Set<LiveAtlasPlayer>, resolve: Function) => {
			commit(MutationTypes.SET_PLAYERS_ASYNC, players);

			if(!players.size) {
				resolve();
			} else {
				requestAnimationFrame(() => processQueue(players, resolve));
			}
		}

		//Set players every frame until done
		return new Promise((resolve) => {
			requestAnimationFrame(() => processQueue(players, resolve));
		});
	},

	async [ActionTypes.POP_MARKER_UPDATES]({commit, state}, {markerSet, amount}: {markerSet: string, amount: number}): Promise<DynmapMarkerUpdate[]> {
		if(!state.markerSets.has(markerSet)) {
			console.warn(`POP_MARKER_UPDATES: Marker set ${markerSet} doesn't exist`);
			return [];
		}

		const updates = state.pendingSetUpdates.get(markerSet)!.markerUpdates.slice(0, amount);

		commit(MutationTypes.POP_MARKER_UPDATES, {markerSet, amount});

		return updates;
	},

	async [ActionTypes.POP_AREA_UPDATES]({commit, state}, {markerSet, amount}: {markerSet: string, amount: number}): Promise<DynmapAreaUpdate[]> {
		if(!state.markerSets.has(markerSet)) {
			console.warn(`POP_AREA_UPDATES: Marker set ${markerSet} doesn't exist`);
			return [];
		}

		const updates = state.pendingSetUpdates.get(markerSet)!.areaUpdates.slice(0, amount);

		commit(MutationTypes.POP_AREA_UPDATES, {markerSet, amount});

		return updates;
	},

	async [ActionTypes.POP_CIRCLE_UPDATES]({commit, state}, {markerSet, amount}: {markerSet: string, amount: number}): Promise<DynmapCircleUpdate[]> {
		if(!state.markerSets.has(markerSet)) {
			console.warn(`POP_CIRCLE_UPDATES: Marker set ${markerSet} doesn't exist`);
			return [];
		}

		const updates = state.pendingSetUpdates.get(markerSet)!.circleUpdates.slice(0, amount);

		commit(MutationTypes.POP_CIRCLE_UPDATES, {markerSet, amount});

		return updates;
	},

	async [ActionTypes.POP_LINE_UPDATES]({commit, state}, {markerSet, amount}: {markerSet: string, amount: number}): Promise<DynmapLineUpdate[]> {
		if(!state.markerSets.has(markerSet)) {
			console.warn(`POP_LINE_UPDATES: Marker set ${markerSet} doesn't exist`);
			return [];
		}

		const updates = state.pendingSetUpdates.get(markerSet)!.lineUpdates.slice(0, amount);

		commit(MutationTypes.POP_LINE_UPDATES, {markerSet, amount});

		return updates;
	},

	async [ActionTypes.POP_TILE_UPDATES]({commit, state}, amount: number): Promise<Array<DynmapTileUpdate>> {
		const updates = state.pendingTileUpdates.slice(0, amount);

		commit(MutationTypes.POP_TILE_UPDATES, amount);

		return updates;
	},

	async [ActionTypes.SEND_CHAT_MESSAGE]({commit, state}, message: string): Promise<void> {
		await state.currentMapProvider!.sendChatMessage(message);
	},
}<|MERGE_RESOLUTION|>--- conflicted
+++ resolved
@@ -24,12 +24,7 @@
 	DynmapMarkerUpdate,
 	DynmapTileUpdate,
 } from "@/dynmap";
-<<<<<<< HEAD
-import {getAPI} from "@/util";
-import {LiveAtlasWorldDefinition} from "@/index";
-=======
 import {LiveAtlasMarkerSet, LiveAtlasPlayer, LiveAtlasWorldDefinition} from "@/index";
->>>>>>> 38946d70
 
 type AugmentedActionContext = {
 	commit<K extends keyof Mutations>(

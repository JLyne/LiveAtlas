/*
 * Copyright 2021 James Lyne
 *
 * Licensed under the Apache License, Version 2.0 (the "License");
 * you may not use this file except in compliance with the License.
 * You may obtain a copy of the License at
 *
 * http://www.apache.org/licenses/LICENSE-2.0
 *
 * Unless required by applicable law or agreed to in writing, software
 * distributed under the License is distributed on an "AS IS" BASIS,
 * WITHOUT WARRANTIES OR CONDITIONS OF ANY KIND, either express or implied.
 * See the License for the specific language governing permissions and
 * limitations under the License.
 */

import {
	DynmapMarkerSetUpdates,
	DynmapTileUpdate
} from "@/dynmap";
import {
	Coordinate,
	LiveAtlasWorldState,
	LiveAtlasServerDefinition,
	LiveAtlasSidebarSection,
	LiveAtlasSortedPlayers,
	LiveAtlasUIElement,
	LiveAtlasWorldDefinition,
	LiveAtlasParsedUrl,
	LiveAtlasMessageConfig,
	LiveAtlasMapProvider,
	LiveAtlasPlayer,
	LiveAtlasMarkerSet,
	LiveAtlasComponentConfig,
	LiveAtlasServerConfig, LiveAtlasChat
} from "@/index";
import LiveAtlasMapDefinition from "@/model/LiveAtlasMapDefinition";

export type State = {
	version: string;
	servers: Map<string, LiveAtlasServerDefinition>;
	configuration: LiveAtlasServerConfig;
	configurationHash: number | undefined;
	messages: LiveAtlasMessageConfig;
	components: LiveAtlasComponentConfig;

	loggedIn: boolean;

	worlds: Map<string, LiveAtlasWorldDefinition>;
	maps: Map<string, LiveAtlasMapDefinition>;
<<<<<<< HEAD
	players: Map<string, DynmapPlayer>;
=======
	players: Map<string, LiveAtlasPlayer>;
>>>>>>> 38946d70
	sortedPlayers: LiveAtlasSortedPlayers;
	maxPlayers: number;
	markerSets: Map<string, LiveAtlasMarkerSet>;

	chat: {
		unread: number;
		messages: LiveAtlasChat[];
	};

	pendingSetUpdates: Map<string, DynmapMarkerSetUpdates>;
	pendingTileUpdates: Array<DynmapTileUpdate>;

	followTarget?: LiveAtlasPlayer;
	panTarget?: LiveAtlasPlayer;

	currentMapProvider?: Readonly<LiveAtlasMapProvider>;
	currentServer?: LiveAtlasServerDefinition;
	currentWorldState: LiveAtlasWorldState;
	currentWorld?: LiveAtlasWorldDefinition;
	currentMap?: LiveAtlasMapDefinition;
	currentLocation: Coordinate;
	currentZoom: number;
<<<<<<< HEAD

	updateRequestId: number;
	updateTimestamp: Date;
=======
>>>>>>> 38946d70

	ui: {
		playersAboveMarkers: boolean;
		playersSearch: boolean;

		smallScreen: boolean;
		visibleElements: Set<LiveAtlasUIElement>;
		previouslyVisibleElements: Set<LiveAtlasUIElement>;

		sidebar: {
			collapsedSections: Set<LiveAtlasSidebarSection>;
		}
	};

	parsedUrl?: LiveAtlasParsedUrl;
}

export const state: State = {
	version: (import.meta.env.VITE_VERSION || 'Unknown') as string,
	servers: new Map(),

	configuration: {
		defaultMap: '',
		defaultWorld: '',
		defaultZoom: 0,
		followMap: '',
		followZoom: 0,
		title: '',
		expandUI: false,
	},
	configurationHash: undefined,

	messages: {
		chatPlayerJoin: '',
		chatPlayerQuit: '',
		chatAnonymousJoin: '',
		chatAnonymousQuit: '',
		chatNoMessages: '',
		chatTitle: '',
		chatLogin: '',
		chatLoginLink: '',
		chatSend: '',
		chatPlaceholder: '',
		chatErrorNotAllowed: '',
		chatErrorRequiresLogin: '',
		chatErrorCooldown: '',
		chatErrorDisabled: '',
		chatErrorUnknown: '',
		serversHeading: '',
		worldsHeading: '',
		worldsSkeleton: '',
		playersSkeleton: '',
		playersHeading: '',
		playersTitle: '',
		playersTitleHidden: '',
		playersTitleOtherWorld: '',
		playersSearchPlaceholder: '',
		playersSearchSkeleton: '',
		followingHeading: '',
		followingUnfollow: '',
		followingTitleUnfollow: '',
		followingHidden: '',
		linkTitle: '',
		loadingTitle: '',
		locationRegion: '',
		locationChunk: '',
		contextMenuCopyLink: '',
		contextMenuCenterHere: '',
		toggleTitle: '',
		mapTitle: '',
		layersTitle: '',
		copyToClipboardSuccess: '',
		copyToClipboardError: '',
	},

	loggedIn: false,

	worlds: new Map(), //Defined (loaded) worlds with maps from configuration.json
	maps: new Map(), //Defined maps from configuration.json
	players: new Map(), //Online players from world.json
	sortedPlayers: [] as LiveAtlasSortedPlayers, //Online players from world.json, sorted by their sort property then alphabetically
	maxPlayers: 0,

	chat: {
		unread: 0,
		messages: [],
	},

	markerSets: new Map(), //Markers from world_markers.json. Contents of each set isn't reactive for performance reasons.
	pendingSetUpdates: new Map(), //Pending updates to markers/areas/etc for each marker set
	pendingTileUpdates: [], //Pending updates to map tiles

	//Dynmap optional components
	components: {
		// "markers" component. Only used for default showLabels settings
		markers: {
			showLabels: false,
		},

		// Optional "playermarkers" component. Settings for online player markers.
		// If not present, player markers will be disabled
		playerMarkers: undefined,

		//Optional "coords" component. Adds control showing coordinates on map mouseover
		coordinatesControl: undefined,

		//Optional clock component. Used for both "digitalclock" and "timeofdayclock". Shows world time/weather.
		clockControl: undefined,

		//Optional "link" component. Adds button to copy url for current position
		linkControl: false,

		//Layers control
		layerControl: false,

		//Optional "logo" controls.
		logoControls: [],

		//Chat message sending functionality
		chatSending: undefined,

		//Chat box
		chatBox: undefined,

		//Chat balloons showing messages above player markers
		chatBalloons: false,

		//Login/registering (not currently implemented)
		login: false,
	},

	followTarget: undefined,
	panTarget: undefined,

	currentMapProvider: undefined,
	currentServer: undefined,
	currentWorld: undefined,
	currentMap: undefined,
	currentLocation: {
		x: 0,
		y: 0,
		z: 0,
	},
	currentZoom: 0,
	currentWorldState: {
		raining: false,
		thundering: false,
		timeOfDay: 0,
	},

	ui: {
		playersAboveMarkers: true,
		playersSearch: true,

		smallScreen: false,
		visibleElements: new Set(),
		previouslyVisibleElements: new Set(),

		sidebar: {
			collapsedSections: new Set(),
		},
	}
};<|MERGE_RESOLUTION|>--- conflicted
+++ resolved
@@ -48,11 +48,7 @@
 
 	worlds: Map<string, LiveAtlasWorldDefinition>;
 	maps: Map<string, LiveAtlasMapDefinition>;
-<<<<<<< HEAD
-	players: Map<string, DynmapPlayer>;
-=======
 	players: Map<string, LiveAtlasPlayer>;
->>>>>>> 38946d70
 	sortedPlayers: LiveAtlasSortedPlayers;
 	maxPlayers: number;
 	markerSets: Map<string, LiveAtlasMarkerSet>;
@@ -75,12 +71,6 @@
 	currentMap?: LiveAtlasMapDefinition;
 	currentLocation: Coordinate;
 	currentZoom: number;
-<<<<<<< HEAD
-
-	updateRequestId: number;
-	updateTimestamp: Date;
-=======
->>>>>>> 38946d70
 
 	ui: {
 		playersAboveMarkers: boolean;
